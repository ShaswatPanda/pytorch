--- conflicted
+++ resolved
@@ -266,17 +266,11 @@
       NUM_TEST_SHARDS: !{{ num_test_shards }}
       MULTIGPU_RUNNER_TYPE: linux.16xlarge.nvidia.gpu
       NOGPU_RUNNER_TYPE: linux.2xlarge
-<<<<<<< HEAD
-    outputs:
-      matrix: ${{ steps.set-matrix.outputs.matrix }}
-      render-matrix: ${{ steps.set-matrix.outputs.render-matrix }}
-=======
       PR_BODY: ${{ github.event.pull_request.body }}
     outputs:
       matrix: ${{ steps.set-matrix.outputs.matrix }}
       render-matrix: ${{ steps.set-matrix.outputs.render-matrix }}
       ignore-disabled-issues: ${{ steps.set-matrix.outputs.ignore-disabled-issues }}
->>>>>>> 3bdbaf14
     container:
       image: python:3.9
     steps:
@@ -300,10 +294,7 @@
       TEST_CONFIG: ${{ matrix.config }}
       SHARD_NUMBER: ${{ matrix.shard }}
       NUM_TEST_SHARDS: ${{ matrix.num_shards }}
-<<<<<<< HEAD
-=======
       PYTORCH_IGNORE_DISABLED_ISSUES: ${{ needs.generate-test-matrix.outputs.ignore-disabled-issues }}
->>>>>>> 3bdbaf14
     steps:
       - name: Log in to ECR
         run: |
@@ -385,10 +376,7 @@
             -e JOB_BASE_NAME \
             -e TEST_CONFIG \
             -e NUM_TEST_SHARDS \
-<<<<<<< HEAD
-=======
             -e PYTORCH_IGNORE_DISABLED_ISSUES \
->>>>>>> 3bdbaf14
             -e MAX_JOBS="$(nproc --ignore=2)" \
             -e SCCACHE_BUCKET \
             -e http_proxy="!{{squid_proxy}}" -e https_proxy="!{{squid_proxy}}" -e no_proxy="!{{squid_no_proxy}}" \
@@ -455,13 +443,8 @@
   # logs (like test); we can always move it back to the other one, but it
   # doesn't create the best experience
   render_test_results:
-<<<<<<< HEAD
-    if: always()
-    needs: [generate-test-matrix, test, !{{ ciflow_config.root_job_name }}]
-=======
     needs: [generate-test-matrix, test, !{{ ciflow_config.root_job_name }}]
     if: ${{ needs.test.result == 'success' || needs.test.result == 'failure' }}
->>>>>>> 3bdbaf14
     runs-on: linux.2xlarge
     strategy:
       matrix: ${{ fromJson(needs.generate-test-matrix.outputs.render-matrix) }}
