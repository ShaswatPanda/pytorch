--- conflicted
+++ resolved
@@ -18,19 +18,99 @@
 
 const std::set<c10::Symbol> inplace_ops =
     {aten::append, aten::index_put_, aten::pop, aten::insert, aten::Delete};
-<<<<<<< HEAD
-
-bool IsInplaceNode(const Node* n) {
-  if (inplace_ops.find(n->kind()) != inplace_ops.end()) {
-    return true;
-  }
-
-  if (n->kind() == Symbol::fromQualString("onnx::Placeholder") &&
-      n->s(attr::name) == "index_put_") {
-    return true;
-  }
-
-  return false;
+
+// InplaceConverter defines a set of functions that together enables the
+// conversion from prim::GetAttr, prim::SetAttr, and ATen in-place operators to
+// ONNX out-place operators.
+struct InplaceConverter {
+  InplaceConverter(
+      std::shared_ptr<Graph> graph,
+      MutationRemover* mr,
+      Module* model = nullptr)
+      : graph_(std::move(graph)), mr_(mr), module_(model) {}
+
+  void convertMutationForONNX();
+
+ private:
+  void gatherAttrNameInitialValueMap(
+      Block* block,
+      std::unordered_map<std::string, Value*>& attr_name_value_map,
+      std::unordered_map<Node*, std::string>& attr_node_fullname_map);
+  void replaceAttrWithInplaceOps(
+      Block* block,
+      const std::unordered_map<std::string, Value*>& attr_name_value_map,
+      const std::unordered_map<Node*, std::string>& attr_node_fullname_map);
+
+  void convertInplaceOpsAndTrackAlias();
+  void convertInplaceOpsAndTrackAlias(Block* block);
+
+  void correctAliasReferences();
+  void correctAliasReferences(Block* block);
+  void correctAliasReferences(Node* n);
+
+  void convertGetSetAttrToInplaceOps(Block* block);
+
+  // ValueTracker provides apis to record aliases for a single value,
+  // and to retrieve the correct alias of any given value based on the location
+  // in the graph it is used.
+  struct ValueTracker {
+    ValueTracker() : graph_(nullptr) {}
+
+    void init(const std::shared_ptr<Graph>& graph);
+    void recordSetValue(Value* old_v, Value* new_v);
+    Value* findAliasForValueAtNode(Value* v, const Node* n) const;
+
+    std::string toString() const;
+
+   private:
+    std::shared_ptr<Graph> graph_;
+
+    // Map from aliases to root value.
+    // A single value can have multiple aliases throughout the graph,
+    // created by inplace operators, and preserved through loop carried
+    // input/output. For each such value, its first occurance will be set as
+    // root value.
+    std::unordered_map<Value*, Value*> alias_to_value_;
+
+    // Sort the alias based on their order in graph.
+    // A tie can happen when two distinct aliases belong to different blocks,
+    // while having the same ancestor node. The unique id is used as tie
+    // breaker, otherwise the two aliases will be considered equal to each
+    // other. aliasComp must satisfy strict weak ordering.
+    struct aliasComp {
+      bool operator()(const Value* a, const Value* b) const {
+        auto* n_a = a->node();
+        auto* n_b = b->node();
+        if (n_a == n_b) {
+          return false;
+        }
+        auto a_b = n_a->isBefore(n_b);
+        auto b_a = n_b->isBefore(n_a);
+        if (a_b == b_a) {
+          return a->unique() < b->unique();
+        }
+        return a_b;
+      }
+    };
+    // Map from root value to aliases sorted by their order in graph.
+    std::unordered_map<Value*, std::set<Value*, aliasComp>>
+        value_to_sorted_aliases_;
+  };
+
+  std::shared_ptr<Graph> graph_;
+  MutationRemover* mr_;
+  Module* module_;
+  ValueTracker vt_;
+};
+
+bool isAncestor(const Block* a, const Block* b) {
+  while (b && b->owningNode()) {
+    if (a == b) {
+      return true;
+    }
+    b = b->owningNode()->owningBlock();
+  }
+  return a == b;
 }
 
 Node* addDummyClone(
@@ -67,246 +147,6 @@
   return newNode;
 }
 
-// Check If then/else blocks to match the number of outputs.
-// If the number of block outputs do not match, insert a dummy
-// constant of corresponding shape and type.
-Value* MatchIfBlocksOutputForValue(
-    Value* orig_data,
-    Block* outer_block,
-    Value* origOutput) {
-  if (outer_block->owningNode()->kind() == prim::Loop)
-    return outer_block->owningNode()->outputs().at(
-        outer_block->owningNode()->outputs().size() - 1);
-
-  if (outer_block->owningNode()->kind() != prim::If)
-    return nullptr;
-  size_t output_size = outer_block->outputs().size();
-
-  for (size_t i = 0; i < output_size - 1; i++) {
-    if (outer_block->outputs().at(i)->debugNameBase() ==
-        origOutput->debugNameBase()) { // Check debug names
-      outer_block->replaceOutput(i, outer_block->outputs().at(output_size - 1));
-      outer_block->eraseOutput(output_size - 1);
-      outer_block->owningNode()->eraseOutput(output_size - 1);
-      return outer_block->owningNode()->outputs().at(i);
-    }
-  }
-
-  for (Block* b : outer_block->owningNode()->blocks()) {
-    if (b->outputs().size() < output_size) {
-      auto clone_node =
-          addDummyClone(b->owningGraph(), orig_data, false, b->return_node());
-      b->registerOutput(clone_node->output());
-      b->outputs()
-          .at(b->outputs().size() - 1)
-          ->copyMetadata(
-              outer_block->outputs().at(output_size - 1)); // Copy debug names
-    }
-  }
-  return outer_block->owningNode()->outputs().at(output_size - 1);
-}
-
-// clang-format off
-// Register inplace op node inputs/outputs through the blocks.
-// Eg. The IR before updating:
-//%23 : bool = aten::eq(%22, %13)
-// = prim::If(%23)
-//  block0():
-//    %24 : int[] = prim::ListConstruct(%batch_size.1, %6, %spatial_size_0.1, %spatial_size_1.1)
-//    %25 : Tensor = aten::ones(%24, %12, %12, %12, %12)
-//    %26 : Tensor = aten::slice(%state.1, %13, %13, %10, %11)
-//    %27 : Tensor = aten::copy_(%26, %25, %9)
-//    -> ()
-//  block1():
-//    %28 : int[] = prim::ListConstruct(%batch_size.1, %6, %spatial_size_0.1, %spatial_size_1.1)
-//    %29 : Tensor = aten::randn(%28, %12, %12, %12, %12)
-//    %30: Tensor = aten::slice(%state.1, %13, %13, %10, %11)
-//    %31 : Tensor = aten::copy_(%30, %29, %9)
-//    -> ()
-// After updating:
-//%23 : bool = aten::eq(%22, %13)
-//%51 : Tensor = prim::If(%23)
-//  block0():
-//    %24 : int[] = prim::ListConstruct(%batch_size.1, %6, %spatial_size_0.1, %spatial_size_1.1)
-//    %25 : Tensor = aten::ones(%24, %12, %12, %12, %12)
-//    %26 : Tensor = aten::slice(%state.1, %13, %13, %10, %11)
-//    %32 : Tensor?[] = prim::ListConstruct()
-//    %33 : Tensor = aten::expand_as(%25, %26)
-//    %38 : int = prim::Constant[value=0]()
-//    %39 : int = aten::size(%state.1, %38)
-//    %40 : int = prim::Constant[value=4]()
-//    %41 : None = prim::Constant()
-//    %42 : None = prim::Constant()
-//    %43 : None = prim::Constant()
-//    %44 : Tensor = aten::arange(%39, %40, %41, %42, %43)
-//    %45 : int = prim::Constant[value=0]()
-//    %46 : Tensor = aten::slice(%44, %45, %13, %10, %11)
-//    %47 : int[] = prim::Constant[value=[-1]]()
-//    %48 : Tensor = aten::view(%46, %47)
-//    %49 : Tensor?[] = prim::ListConstruct(%48)
-//    %50 : Tensor = aten::index_put(%state.1, %49, %33, %9)
-//    -> (%50)
-//  block1():
-//    %28 : int[] = prim::ListConstruct(%batch_size.1, %6, %spatial_size_0.1, %spatial_size_1.1)
-//    %29 : Tensor = aten::randn(%28, %12, %12, %12, %12)
-//    %30 : Tensor = aten::slice(%state.1, %13, %13, %10, %11)
-//    %35 : Tensor?[] = prim::ListConstruct()
-//    %36 : Tensor = aten::expand_as(%29, %30)
-//    %52 : int = prim::Constant[value=0]()
-//    %53 : int = aten::size(%state.1, %52)
-//    %54 : int = prim::Constant[value=4]()
-//    %55 : None = prim::Constant()
-//    %56 : None = prim::Constant()
-//    %57 : None = prim::Constant()
-//    %58 : Tensor = aten::arange(%53, %54, %55, %56, %57)
-//    %59 : int = prim::Constant[value=0]()
-//    %60 : Tensor = aten::slice(%58, %59, %13, %10, %11)
-//    %61 : int[] = prim::Constant[value=[-1]]()
-//    %62 : Tensor = aten::view(%60, %61)
-//    %63 : Tensor?[] = prim::ListConstruct(%62)
-//    %64 : Tensor = aten::index_put(%state.1, %63, %36, %9)
-//    -> (%64)
-// clang-format on
-void RegisterInplaceNodeInIfBlocks(
-    Value* orig_data,
-    Value* new_data,
-    const std::string& output_name) {
-  auto outer_block = new_data->node()->owningBlock();
-  auto initial_block_node = outer_block->owningNode();
-
-  if ((nullptr == initial_block_node) ||
-      (initial_block_node->kind() != prim::If)) {
-    return;
-=======
-
-// InplaceConverter defines a set of functions that together enables the
-// conversion from prim::GetAttr, prim::SetAttr, and ATen in-place operators to
-// ONNX out-place operators.
-struct InplaceConverter {
-  InplaceConverter(
-      std::shared_ptr<Graph> graph,
-      MutationRemover* mr,
-      Module* model = nullptr)
-      : graph_(std::move(graph)), mr_(mr), module_(model) {}
-
-  void convertMutationForONNX();
-
- private:
-  void gatherAttrNameInitialValueMap(
-      Block* block,
-      std::unordered_map<std::string, Value*>& attr_name_value_map,
-      std::unordered_map<Node*, std::string>& attr_node_fullname_map);
-  void replaceAttrWithInplaceOps(
-      Block* block,
-      const std::unordered_map<std::string, Value*>& attr_name_value_map,
-      const std::unordered_map<Node*, std::string>& attr_node_fullname_map);
-
-  void convertInplaceOpsAndTrackAlias();
-  void convertInplaceOpsAndTrackAlias(Block* block);
-
-  void correctAliasReferences();
-  void correctAliasReferences(Block* block);
-  void correctAliasReferences(Node* n);
-
-  void convertGetSetAttrToInplaceOps(Block* block);
-
-  // ValueTracker provides apis to record aliases for a single value,
-  // and to retrieve the correct alias of any given value based on the location
-  // in the graph it is used.
-  struct ValueTracker {
-    ValueTracker() : graph_(nullptr) {}
-
-    void init(const std::shared_ptr<Graph>& graph);
-    void recordSetValue(Value* old_v, Value* new_v);
-    Value* findAliasForValueAtNode(Value* v, const Node* n) const;
-
-    std::string toString() const;
-
-   private:
-    std::shared_ptr<Graph> graph_;
-
-    // Map from aliases to root value.
-    // A single value can have multiple aliases throughout the graph,
-    // created by inplace operators, and preserved through loop carried
-    // input/output. For each such value, its first occurance will be set as
-    // root value.
-    std::unordered_map<Value*, Value*> alias_to_value_;
-
-    // Sort the alias based on their order in graph.
-    // A tie can happen when two distinct aliases belong to different blocks,
-    // while having the same ancestor node. The unique id is used as tie
-    // breaker, otherwise the two aliases will be considered equal to each
-    // other. aliasComp must satisfy strict weak ordering.
-    struct aliasComp {
-      bool operator()(const Value* a, const Value* b) const {
-        auto* n_a = a->node();
-        auto* n_b = b->node();
-        if (n_a == n_b) {
-          return false;
-        }
-        auto a_b = n_a->isBefore(n_b);
-        auto b_a = n_b->isBefore(n_a);
-        if (a_b == b_a) {
-          return a->unique() < b->unique();
-        }
-        return a_b;
-      }
-    };
-    // Map from root value to aliases sorted by their order in graph.
-    std::unordered_map<Value*, std::set<Value*, aliasComp>>
-        value_to_sorted_aliases_;
-  };
-
-  std::shared_ptr<Graph> graph_;
-  MutationRemover* mr_;
-  Module* module_;
-  ValueTracker vt_;
-};
-
-bool isAncestor(const Block* a, const Block* b) {
-  while (b && b->owningNode()) {
-    if (a == b) {
-      return true;
-    }
-    b = b->owningNode()->owningBlock();
-  }
-  return a == b;
-}
-
-Node* addDummyClone(
-    Graph* graph,
-    Value* orig_data,
-    bool insertBefore,
-    Node* referenceNode) {
-  Node* newNode = nullptr;
-  if (orig_data->type()->kind() == TypeKind::ListType) {
-    newNode = graph->create(aten::list, /*num_outputs =*/1);
-    newNode->addInput(orig_data);
-    newNode->output()->setType(orig_data->type());
-    if (insertBefore)
-      newNode->insertBefore(referenceNode);
-    else
-      referenceNode->owningBlock()->prependNode(newNode);
-  } else if (
-      orig_data->type()->kind() == TypeKind::TensorType ||
-      orig_data->type()->kind() == TypeKind::IntType ||
-      orig_data->type()->kind() == TypeKind::FloatType ||
-      orig_data->type()->kind() == TypeKind::BoolType) {
-    auto* noneNode = graph->create(prim::Constant);
-    noneNode->output()->setType(NoneType::get());
-    newNode = graph->create(aten::clone, /*num_outputs =*/1);
-    newNode->addInput(orig_data);
-    newNode->addInput(noneNode->output());
-    newNode->output()->setType(orig_data->type());
-    if (insertBefore)
-      newNode->insertBefore(referenceNode);
-    else
-      referenceNode->owningBlock()->prependNode(newNode);
-    noneNode->insertBefore(newNode);
-  }
-  return newNode;
-}
-
 std::pair<Value*, Value*> PrepareIndexPutForONNX(Node* node) {
   TORCH_INTERNAL_ASSERT(
       node->kind() == aten::index_put || node->kind() == aten::index_put_);
@@ -532,115 +372,12 @@
   for (auto input : graph->inputs()) {
     if (input->debugName() == name)
       return input;
->>>>>>> 078fadaa
   }
   throw std::runtime_error(
       "Attribute is not part of model parameters. Cannot handle SetAttr and GetAttr nodes for : " +
       name);
 }
 
-<<<<<<< HEAD
-  auto next_block_node = initial_block_node;
-  new_data->setDebugName("_output_" + output_name);
-  outer_block->registerOutput(new_data);
-  // Block has a new output. Add the output for the prim::If node.
-  if (next_block_node->outputs().size() < outer_block->outputs().size())
-    next_block_node->addOutput()->copyMetadata(new_data);
-
-  auto next_block = next_block_node->owningBlock();
-  while (nullptr != next_block->owningNode() &&
-         next_block != orig_data->node()->owningBlock()) {
-    next_block->registerOutput(next_block_node->output(0));
-    next_block_node = next_block->owningNode();
-    // Block has a new output. Add the output for the prim::If node.
-    if (next_block_node->outputs().size() < next_block->outputs().size())
-      next_block_node->addOutput()->setType(new_data->type());
-    next_block = next_block_node->owningBlock();
-  }
-  orig_data->replaceAllUsesAfterNodeWith(
-      next_block_node,
-      next_block_node->outputs().at(next_block_node->outputs().size() - 1));
-}
-
-// clang-format off
-// Register inplace op node inputs/outputs through the blocks.
-// Eg. The IR before updating:
-//   = prim::Loop(%10, %27)
-//    block0(%stream_idx.1 : int):
-//       = prim::Loop(%9, %27)
-//        block0(%i.1 : int):
-//          %36 : Tensor = aten::select(%bias.1, %26, %stream_idx.1)
-//          %41 : Tensor = aten::copy_(%37, %40, %25)
-//          -> (%27)
-//      -> (%27)
-//  After updating:
-// %62 : Tensor = prim::Loop(%10, %27, %bias.2)
-//    block0(%stream_idx.1 : int, %bias.3 : Tensor):
-//      %61 : Tensor = prim::Loop(%9, %27, %bias.3)
-//        block0(%i.1 : int, %bias.1 : Tensor):
-//          %36 : Tensor = aten::select(%bias.1, %26, %stream_idx.1)
-//          %59 : Tensor?[] = prim::ListConstruct(%55, %58)
-//          %60 : Tensor = aten::index_put(%bias.1, %59, %45, %25)
-//          -> (%27, %60)
-//      -> (%27, %61)
-// clang-format on
-void RegisterInplaceNodeInLoopBlocks(Value* orig_data, Value* new_data) {
-  Node* inplace_node = new_data->node();
-  Block* outer_block = inplace_node->owningBlock();
-  Node* outer_block_node = outer_block->owningNode();
-
-  if (nullptr == outer_block_node) {
-    return;
-  }
-
-  if (outer_block_node->kind() != prim::Loop)
-    return;
-
-  outer_block->registerOutput(new_data);
-  std::vector<std::pair<Block*, Node*>> node_list = {
-      std::make_pair(outer_block, outer_block_node)};
-
-  outer_block_node->addOutput()->setType(new_data->type());
-  auto next_block = outer_block_node->owningBlock();
-  auto next_node = outer_block_node;
-
-  while (nullptr != next_block->owningNode() &&
-         next_block != orig_data->node()->owningBlock()) {
-    outer_block = next_block;
-    outer_block->registerOutput(
-        next_node->outputs().at(next_node->outputs().size() - 1));
-    next_node = outer_block->owningNode();
-    next_node->addOutput()->setType(new_data->type());
-    next_block = next_node->owningBlock();
-    if (next_node->kind() == prim::Loop) // Do not register input if nested in
-                                         // If block. Register in Loop blocks.
-      node_list.emplace_back(std::make_pair(outer_block, next_node));
-  }
-
-  // Register inplace node inputs through the blocks.
-  auto next_data = orig_data;
-  while (!node_list.empty()) {
-    auto cur_pair = node_list.back();
-    // Add input to current node.
-    cur_pair.second->addInput(next_data);
-    // Add input to current block.
-    auto cur_input = cur_pair.first->addInput();
-    cur_input->setType(next_data->type());
-    next_data = cur_input;
-    node_list.pop_back();
-  }
-
-  // Update inplace node inputs inside the outer most block.
-  outer_block_node = outer_block->owningNode();
-  auto prev_data =
-      outer_block_node->inputs().at(outer_block_node->inputs().size() - 1);
-  for (auto node : inplace_node->owningBlock()->nodes()) {
-    size_t idx = 0;
-    for (auto inputs_ : node->inputs()) {
-      if (inputs_ == prev_data) {
-        node->replaceInput(idx, next_data);
-        break;
-=======
 void InplaceConverter::ValueTracker::init(const std::shared_ptr<Graph>& graph) {
   alias_to_value_ = {};
   value_to_sorted_aliases_ = {};
@@ -745,75 +482,13 @@
         } else {
           if_sub_block->registerOutput(root_v);
         }
->>>>>>> 078fadaa
       }
-      idx++;
     }
     auto* new_blocknode_out = owning_blocknode->addOutput();
     new_blocknode_out->setType(new_v->type());
     recordSetValue(root_v, new_blocknode_out);
   }
 
-<<<<<<< HEAD
-  orig_data->replaceAllUsesAfterNodeWith(
-      next_node->outputs().at(0)->node(),
-      next_node->outputs().at(next_node->outputs().size() - 1));
-}
-
-// Register inplace op node inputs/outputs through the blocks.
-void RegisterInplaceNodeInBlocks(Value* orig_data, Value* new_data) {
-  Node* inplace_node = new_data->node();
-  Block* outer_block = inplace_node->owningBlock();
-  Node* outer_block_node = outer_block->owningNode();
-
-  if (outer_block_node == nullptr)
-    return;
-
-  // Check if the value is already registered in the block
-  bool registered = false;
-  while (IsInplaceNode(orig_data->node())) {
-    orig_data = orig_data->node()->inputs().at(0);
-  }
-  for (auto use : orig_data->uses()) {
-    if ((use.user->owningBlock() == outer_block) &&
-        (use.user->isAfter(inplace_node))) {
-      size_t idx = 0;
-      for (auto input_ : use.user->inputs()) {
-        if (input_ == orig_data) {
-          use.user->replaceInput(idx, new_data);
-          registered = true;
-        }
-        idx++;
-      }
-    }
-  }
-  if (registered)
-    return;
-
-  // Register inplace node outputs through the blocks.
-  RegisterInplaceNodeInLoopBlocks(orig_data, new_data);
-
-  RegisterInplaceNodeInIfBlocks(orig_data, new_data, orig_data->debugName());
-
-  while (nullptr != outer_block->owningNode() &&
-         outer_block != orig_data->node()->owningBlock()) {
-    MatchIfBlocksOutputForValue(orig_data, outer_block, new_data);
-    outer_block = outer_block->owningNode()->owningBlock();
-  }
-}
-
-void PrepareIndexPutForONNX(Node* node) {
-  TORCH_INTERNAL_ASSERT(
-      node->kind() == aten::index_put || node->kind() == aten::index_put_);
-  auto placeholder_node = EncapsulatePatternIntoSubblock(node).value();
-  if (node->kind() == aten::index_put_) {
-    auto orig_data = placeholder_node->input();
-    auto new_data = placeholder_node->output();
-
-    if (nullptr == placeholder_node->owningBlock()->owningNode()) {
-      orig_data->replaceAllUsesAfterNodeWith(placeholder_node, new_data);
-      return;
-=======
   GRAPH_UPDATE(
       "After recordSetValue for in: ",
       old_v->debugName(),
@@ -841,66 +516,11 @@
       for (auto* sub_block : n->blocks()) {
         correctAliasReferences(sub_block);
       }
->>>>>>> 078fadaa
-    }
-    RegisterInplaceNodeInBlocks(orig_data, new_data);
+    }
   }
   correctAliasReferences(block->return_node());
 }
 
-<<<<<<< HEAD
-void PrepareCopyForONNX(Node* node) {
-  if (node->kind() == aten::copy_) {
-    // aten::copy_ can be viewed as a special case of index_put, where the
-    // tensor indices input is empty.
-    // Remove aten::copy_, and replace it with index_put.
-    // 1. create an empty listConstruct node as indices input for index_put.
-    // 2. create index_put node.
-
-    // Tracing aten::copy_ broadcasts the rhs values.
-    // 3. Apply broadcasting for scripting.
-    WithInsertPoint guard(node);
-    auto graph = node->owningGraph();
-    auto dummy_list =
-        graph->insertNode(graph->createList(OptionalType::ofTensor(), {}))
-            ->output();
-
-    auto expanded_value =
-        graph->insert(aten::expand_as, {node->input(1), node->input(0)});
-    expanded_value->node()->setSourceRange(node->sourceRange());
-    expanded_value->copyMetadata(node->input(1));
-
-    auto index_put = graph->insert(
-        aten::index_put_,
-        {node->input(0), dummy_list, expanded_value, node->input(2)});
-    index_put->node()->setSourceRange(node->sourceRange());
-    index_put->copyMetadata(node->output());
-    node->output()->replaceAllUsesWith(index_put);
-
-    PrepareIndexPutForONNX(index_put->node());
-  }
-}
-
-void PrepareInplaceOpsInBlocksForONNX(Node* node) {
-  if (!node->kind().is_aten())
-    return;
-
-  auto name = node->schema().name();
-  bool inplace_op = name.at(name.size() - 1) == '_';
-  if (!inplace_op)
-    return;
-
-  auto new_schema = name.substr(0, name.size() - 1);
-
-  Node* input_node = node->inputs().at(0)->node();
-  if (input_node->kind() != aten::select && input_node->kind() != aten::slice)
-    return;
-
-  auto graph = node->owningGraph();
-  auto new_node = graph->create(Symbol::fromQualString(new_schema), 1);
-  for (Value* input : node->inputs()) {
-    new_node->addInput(input);
-=======
 // For every input of Node n, find the correct alias representing that input.
 void InplaceConverter::correctAliasReferences(Node* n) {
   for (size_t i = 0; i < n->inputs().size(); ++i) {
@@ -917,61 +537,9 @@
           " for ",
           *n);
     }
->>>>>>> 078fadaa
-  }
-  new_node->output()->setType(node->output()->type());
-  new_node->insertBefore(node);
-  new_node->setSourceRange(node->sourceRange());
-
-  auto false_val_ = graph->insertConstant(false);
-
-  auto new_copy = graph->create(aten::copy_, 1);
-  new_copy->addInput(input_node->output());
-  new_copy->addInput(new_node->output());
-  new_copy->addInput(false_val_);
-  new_copy->insertBefore(node);
-  new_copy->setSourceRange(node->sourceRange());
-
-  PrepareCopyForONNX(new_copy);
-}
-
-<<<<<<< HEAD
-// aten::pop is inplace. The tensor list input is updated.
-// This pass creates an aten::__getitem__ op to return the original output from
-// aten::pop. Then it makes the original aten::pop operator return the updated
-// tensor list, and replaces all later uses of that tensor list with this new
-// output.
-static void PrepareListPopForONNX(Node* n) {
-  if (n->kind() == aten::pop) {
-    //   %ten : Tensor = aten::pop(%seq, %pos)
-    // Convert to
-    //   %ten : Tensor = aten::__getitem__(%seq, %pos)
-    //   %new_seq : Tensor[] = aten::pop(%seq, %pos)
-    // And replace all uses of %seq afterwards with %new_seq
-    Node* getitem_node =
-        n->owningGraph()->create(aten::__getitem__, {n->inputs()});
-    getitem_node->output()->setType(n->output()->type());
-    getitem_node->insertBefore(n);
-    n->output()->replaceAllUsesWith(getitem_node->output());
-    n->output()->setType(n->inputs().at(0)->type());
-
-    if (nullptr == n->owningBlock()->owningNode()) {
-      n->inputs().at(0)->replaceAllUsesAfterNodeWith(n, n->output());
-      return;
-    }
-    RegisterInplaceNodeInBlocks(n->inputs().at(0), n->output());
-  }
-}
-
-static void PrepareListDeleteForONNX(Node* n) {
-  if (n->kind() == aten::Delete) {
-    n->addOutput();
-    n->output()->setType(n->inputs().at(0)->type());
-
-    if (nullptr == n->owningBlock()->owningNode()) {
-      n->inputs().at(0)->replaceAllUsesAfterNodeWith(n, n->output());
-      return;
-=======
+  }
+}
+
 // Find the correct alias representing Value v at Node n.
 Value* InplaceConverter::ValueTracker::findAliasForValueAtNode(
     Value* v,
@@ -997,9 +565,7 @@
     if (alias_n->isBefore(n) &&
         isAncestor(alias_n->owningBlock(), n->owningBlock())) {
       found_alias = alias;
->>>>>>> 078fadaa
-    }
-    RegisterInplaceNodeInBlocks(n->inputs().at(0), n->output());
+    }
   }
 
   TORCH_INTERNAL_ASSERT(
@@ -1016,18 +582,6 @@
   return found_alias;
 }
 
-<<<<<<< HEAD
-static void PrepareListAppendAndInsertForONNX(Node* n) {
-  if (n->kind() == aten::insert || n->kind() == aten::append) {
-    if (n->outputs().size() == 0) {
-      n->addOutput();
-      n->output()->setType(n->inputs().at(0)->type());
-    }
-
-    if (nullptr == n->owningBlock()->owningNode()) {
-      n->inputs().at(0)->replaceAllUsesAfterNodeWith(n, n->output());
-      return;
-=======
 // Pass over block, and gather the initial value for any attribute.
 // Also cache the full name of the attribute for every GetAttr/SetAttr node.
 void InplaceConverter::gatherAttrNameInitialValueMap(
@@ -1099,9 +653,7 @@
       noneNode->output()->setType(NoneType::get());
       noneNode->insertBefore(graph_->nodes().front());
       attr_name_value_map.insert({fullName, noneNode->output()});
->>>>>>> 078fadaa
-    }
-    RegisterInplaceNodeInBlocks(n->inputs().at(0), n->output());
+    }
   }
 }
 
@@ -1260,335 +812,14 @@
         // Not inplace op.
         continue;
       }
-<<<<<<< HEAD
-      auto it = std::find(node->inputs().begin(), node->inputs().end(), input);
-      if (it != node->inputs().end()) {
-        int index = std::distance(node->inputs().begin(), it);
-        std::cerr << "Warning: ONNX Preprocess - Removing mutation from node "
-                  << node->kind().toQualString() << " on block input: '"
-                  << (*it)->debugName() << "'. This changes graph semantics."
-                  << std::endl;
-
-        Node* newNode =
-            addDummyClone(b->owningGraph(), input, false, b->return_node());
-        TORCH_INTERNAL_ASSERT(nullptr != newNode);
-        node->replaceInput(index, newNode->output());
-        input->replaceAllUsesAfterNodeWith(node, newNode->output());
-      }
-    }
-  }
-}
-
-// findSubModuleAttr function chases getAttr chains backwards to locate the
-// submodules. For example: module M {
-//   attributes {
-//     A = <SubModule at ...>
-//   }
-//   ...
-//   %A = prim::GetAttr[name="A"](%self)
-//   ...
-//   %B = prim::GetAttr[name="B"](%A)
-//   ...
-//   %weight = prim::GetAttr[name="scale"](%B)
-//   ...
-std::deque<std::string> findSubModuleAttr(
-    Value* input,
-    std::string& name,
-    Module& attrModule,
-    const std::shared_ptr<Graph>& graph) {
-  Node* node = input->node();
-  std::deque<std::string> moduleNames;
-
-  // Loop starts from inner submodule and follows the chain until reaches the
-  // top module.
-
-  auto selfNode = graph->nodes().begin();
-  auto n = *selfNode;
-  while (node->outputs().at(0)->type() != n->output()->type()) {
-    if (node->kind() == prim::GetAttr) {
-      moduleNames.push_front(node->s(attr::name));
-      node = node->inputs()[0]->node();
-    } else {
-      break;
-    }
-  }
-  // Assign the inner module to attrModule.
-  for (auto& moduleName : moduleNames) {
-    attrModule = attrModule.attr(moduleName).toModule();
-  }
-  return moduleNames;
-}
-
-Value* findArgumentAsInputParam(
-    const std::shared_ptr<Graph>& graph,
-    std::string& name,
-    IValue& attr) {
-  for (auto input : graph->inputs()) {
-    if (input->debugName() == name)
-      return input;
-  }
-  throw std::runtime_error(
-      "Attribute is not part of model parameters. Cannot handle SetAttr and GetAttr nodes for : " +
-      name);
-}
-
-Value* registerSetAttrInBlocks(
-    const std::shared_ptr<Graph>& graph,
-    Block* block,
-    Node* cloneNode,
-    Value* origValue,
-    const std::string& output_name) {
-  RegisterInplaceNodeInLoopBlocks(origValue, cloneNode->output());
-  RegisterInplaceNodeInIfBlocks(origValue, cloneNode->output(), output_name);
-
-  Value* output = nullptr;
-  while (nullptr != block->owningNode() &&
-         block != origValue->node()->owningBlock()) {
-    output = MatchIfBlocksOutputForValue(origValue, block, cloneNode->output());
-    block = block->owningNode()->owningBlock();
-  }
-  return output;
-}
-
-// clang-format off
-// The trackAndRegisterAttributesInBlocks function tracks any instances
-// of getAttr and setAttr in a sub-block and capture these nodes as inpalce
-// read/write ops. This pass captures the output of setAttr in sub-block outputs
-// so that it gets reflected into the outer block.
-// Also, the pass matched the number of If sub-block outputs
-// if a value is updated in one branch, but no updated on the other branch.
-// For example:
-//= prim::If(%12)
-//    block0():
-//      %13 : __torch__.torch.nn.modules.conv.___torch_mangle_9.Conv1d = prim::GetAttr[name="conv"](%3)
-//      %b.1 : Tensor? = prim::GetAttr[name="bias"](%13)
-//      ...
-//      %18 : __torch__.torch.nn.modules.conv.___torch_mangle_9.Conv1d = prim::GetAttr[name="conv"](%3)
-//      %19 : Tensor = aten::add(%anchors.1, %b, %6)
-//       = prim::SetAttr[name="bias"](%18, %19)
-//     -> ()
-//    block1():
-//      %20 : __torch__.torch.nn.modules.conv.___torch_mangle_9.Conv1d = prim::GetAttr[name="conv"](%3)
-//      %21 : __torch__.torch.nn.modules.conv.___torch_mangle_9.Conv1d = prim::GetAttr[name="conv"](%3)
-//      %22 : Tensor = prim::GetAttr[name="weight"](%21)
-//      %23 : Tensor = aten::slice(%22, %7, %7, %8, %6)
-//       = prim::SetAttr[name="bias"](%20, %23)
-//     -> ()
-// After the pass
-//%_output_conv.bias.3 : Tensor = prim::If(%12)
-//    block0():
-//     ...
-//      %18 : __torch__.torch.nn.modules.conv.___torch_mangle_9.Conv1d = prim::GetAttr[name="conv"](%3)
-//      %19 : Tensor = aten::add(%anchors.1, %b, %6)
-//      %_output_conv.bias.2 : Tensor = aten::clone(%19, %26)
-//     -> (%_output_conv.bias.2)
-//    block1():
-//      %20 : __torch__.torch.nn.modules.conv.___torch_mangle_9.Conv1d = prim::GetAttr[name="conv"](%3)
-//      %23 : Tensor = aten::slice(%conv.weight, %7, %7, %8, %6)
-//      %31 : None = prim::Constant()
-//      %_output_conv.bias.4 : Tensor = aten::clone(%23, %31)
-//     -> (%_output_conv.bias.4)
-// clang-format on
-void trackAndRegisterAttributesInBlocks(
-    Node* n,
-    const std::shared_ptr<Graph>& graph,
-    const Module& module_,
-    std::unordered_map<std::string, Value*>& allAttrValues,
-    std::unordered_map<std::string, Value*>& setAttrValues,
-    std::unordered_map<std::string, Value*>& nextSetAttrValues) {
-  if (n->kind() != prim::GetAttr && n->kind() != prim::SetAttr)
-    return;
-
-  auto name = n->s(attr::name);
-  auto attrModule = module_;
-  Value* paramConst = nullptr;
-
-  auto moduleNames =
-      findSubModuleAttr(n->inputs().at(0), name, attrModule, graph);
-
-  std::string fullName("");
-  for (auto& name : moduleNames) {
-    fullName += name + '.';
-  }
-  fullName += name;
-
-  if (allAttrValues.find(fullName) == allAttrValues.end() &&
-      attrModule.hasattr(name)) {
-    auto attr = attrModule.attr(name);
-    auto type = attrModule.type();
-    auto slot = *type->findAttributeSlot(name);
-
-    // Add model_parameters and model_buffers as model inputs. Order is
-    // preserved based on the appearance in the graph.
-    if (type->is_parameter(slot) || type->is_buffer(slot) ||
-        (attr.isObject() && !attr.toObjectRef().type()->is_module())) {
-      if (allAttrValues.find(fullName) == allAttrValues.end()) {
-        paramConst = findArgumentAsInputParam(graph, fullName, attr);
-        allAttrValues.insert({fullName, paramConst});
-      }
-    } else if (auto attrVal = tryInsertConstant(*graph, attr)) {
-      for (size_t i = 0; i < type->getAttributes().size(); i++) {
-        if (type->getAttributeName(i) == name) {
-          paramConst = *attrVal;
-          allAttrValues.insert({fullName, paramConst});
-        }
-=======
 
       if (nullptr != orig_data && nullptr != new_out) {
         vt_.recordSetValue(orig_data, new_out);
->>>>>>> 078fadaa
       }
-    } else {
-      GRAPH_DEBUG(
-          attr.type()->cast<ClassType>() ? "" : "attribute: ",
-          name,
-          " is not materializable.");
-      return;
-    }
-  }
-
-  if (n->kind() == prim::SetAttr) { // Handle SetAttr node
-    if (attrModule.hasattr(name)) {
-      // If inside a block, keep the output value to register in block
-      // output.
-      auto block_ = n->owningBlock();
-      Node* cloneNode =
-          addDummyClone(block_->owningGraph(), n->inputs().at(1), true, n);
-      if (block_->owningNode() &&
-          (block_->owningNode()->kind() == prim::If ||
-           block_->owningNode()->kind() == prim::Loop)) {
-        auto attrValue = (setAttrValues.find(fullName) != setAttrValues.end())
-            ? setAttrValues[fullName]
-            : allAttrValues[fullName];
-
-        auto blockOutput = registerSetAttrInBlocks(
-            graph, block_, cloneNode, attrValue, fullName);
-
-        nextSetAttrValues[fullName] = blockOutput;
-      }
-      // SetAttr writes a value to an attr. Keep this
-      // in the setAttrValues map.
-      setAttrValues[fullName] = cloneNode->output();
-    }
-  } else if (n->kind() == prim::GetAttr) { // Handle GetAttr node
-    if (setAttrValues.find(fullName) != setAttrValues.end()) {
-      // Attr has been set earlier in the graph.
-      // Read its value from setAttrValues map.
-      auto set_attr_node_input = setAttrValues[fullName];
-      // Clone SetAttr input
-      n->output()->replaceAllUsesAfterNodeWith(n, set_attr_node_input);
-    } else if (allAttrValues.find(fullName) != allAttrValues.end()) {
-      // Attr has not been set earlier in the graph. Replace it with the
-      // graph parameter if exists.
-      n->output()->replaceAllUsesWith(allAttrValues[fullName]);
-      n->removeAllInputs();
-    }
-  }
-}
-
-<<<<<<< HEAD
-// clang-format off
-// The registerInplaceOpAsBlockOutputs function tracks inplace op
-// (like aten::copy_ or aten::append) outputs as sub-block output.
-// Also, match the number of If sub-block outputs
-// if a value is updated in one branch, but no updated on the other branch.
-// For example:
-// = prim::If(%30)
-//    block0():
-//      ...
-//      %35 : Tensor = aten::copy_(%state_copy.1, %33, %12)
-//      -> ()
-//    block1():
-//      ...
-//      %40 : Tensor = aten::copy_(%state.1, %38, %12)
-//      -> ()
-//
-// After the pass
-//%_output_state_copy.1 : Tensor, %_output_state.1 : Tensor = prim::If(%30)
-//    block0():
-//      %_output_state.2 : Tensor = aten::clone(%state.1, %59)
-//      ...
-//      %_output_state_copy.3 : Tensor = onnx::Placeholder[name="index_put_"](%state_copy.1)...
-//      ...
-//      -> (%_output_state_copy.3, %_output_state.2)
-//    block1():
-//      %50 : None = prim::Constant()
-//      %_output_state_copy.2 : Tensor = aten::clone(%state_copy.1, %50)
-//      ...
-//      %_output_state.3 : Tensor = onnx::Placeholder[name="index_put_"](%state.1)...
-//       ...
-//      -> (%_output_state_copy.2, %_output_state.3)
-std::unordered_map<std::string, Value*> registerInplaceOpAsBlockOutputs(
-    Block* block,
-    const std::shared_ptr<Graph>& graph,
-    std::unordered_map<std::string, Value*>& allAttrValues,
-    std::unordered_map<std::string, Value*>& setAttrValues,
-    MutationRemover& mr,
-    Module* module_ = nullptr) {
-  Node* m = *block->nodes().begin();
-  WithInsertPoint guard(m);
-  std::unordered_map<std::string, Value*> nextSetAttrValues = {};
-
-  for (auto it = block->nodes().begin(); it != block->nodes().end();) {
-    Node* n = *it;
-    it++; // node n can be destroyed
-
-    if (nullptr != module_ &&
-        (n->kind() == prim::GetAttr || n->kind() == prim::SetAttr)) {
-      Module moduleClone = (*module_);
-      trackAndRegisterAttributesInBlocks(
-          n,
-          graph,
-          moduleClone,
-          allAttrValues,
-          setAttrValues,
-          nextSetAttrValues);
-    } else if (n->kind() == aten::copy_) {
-      PrepareCopyForONNX(n);
-    } else if (n->kind() == aten::index_put || n->kind() == aten::index_put_) {
-      PrepareIndexPutForONNX(n);
-    } else if (mr.inplaceOpVariant(n)) {
-      PrepareInplaceOpsInBlocksForONNX(n);
-    } else if (n->kind() == aten::pop) {
-      PrepareListPopForONNX(n);
-    } else if (n->kind() == aten::insert || n->kind() == aten::append) {
-      PrepareListAppendAndInsertForONNX(n);
-    } else if (n->kind() == aten::Delete) {
-      PrepareListDeleteForONNX(n);
-    } else { // for prim::If and prim::Loop nodes with blocks.
-      for (Block* sub_block : n->blocks()) {
-        std::unordered_map<std::string, Value*> map_ =
-            registerInplaceOpAsBlockOutputs(
-                sub_block, graph, allAttrValues, setAttrValues, mr, module_);
-        std::unordered_map<std::string, Value*>::iterator mapIt;
-        for (mapIt = map_.begin(); mapIt != map_.end(); mapIt++) {
-          setAttrValues[mapIt->first] = mapIt->second;
-        }
-      }
-    }
-  }
-  return nextSetAttrValues;
-}
-
-// Register Inplace Ops As Block Outputs
-// Inplace operations like aten::copy_ or aten::append that are inside
-// sub-blocks would require the output of the operation to be captured
-// as sub-block output, so that the inplace operation would be visible
-// to the outer block.
-// We also consider setAttr node an inplace op, and handle those
-// similarly by tracking the output as sub-block outputs.
-void RegisterInplaceOpAsBlockOutputs(
-    Module* module,
-    const std::shared_ptr<Graph>& graph,
-    MutationRemover& mr) {
-  // A map of names and values of referenced attributes, to avoid duplicates.
-  std::unordered_map<std::string, Value*> allAttrValues = {};
-  // A map of names and values of set attributes, to track mutations.
-  std::unordered_map<std::string, Value*> setAttrValues = {};
-
-  registerInplaceOpAsBlockOutputs(
-      graph->block(), graph, allAttrValues, setAttrValues, mr, module);
-=======
+    }
+  }
+}
+
 void InplaceConverter::convertInplaceOpsAndTrackAlias() {
   convertInplaceOpsAndTrackAlias(graph_->block());
   GRAPH_UPDATE(
@@ -1607,7 +838,6 @@
   convertInplaceOpsAndTrackAlias();
   // Third pass to check and correct alias reference for all the nodes.
   correctAliasReferences();
->>>>>>> 078fadaa
 }
 
 } // namespace
@@ -1615,14 +845,6 @@
 void RemoveInplaceOpsForONNX(
     const std::shared_ptr<Graph>& graph,
     Module* model = nullptr) {
-<<<<<<< HEAD
-  MutationRemover mr(graph);
-  ImplicitCastForBinaryInplaceOps(graph->block());
-  PrepareForRemoveMutations(mr, graph->block());
-  RemoveTensorMutation(graph);
-  RemoveListMutation(graph);
-  RegisterInplaceOpAsBlockOutputs(model, graph, mr);
-=======
   ImplicitCastForBinaryInplaceOps(graph->block());
   PrepareForRemoveMutations(graph);
   MutationRemover mr(graph);
@@ -1630,7 +852,6 @@
   mr.removeListMutation();
   InplaceConverter ic(graph, &mr, model);
   ic.convertMutationForONNX();
->>>>>>> 078fadaa
 }
 
 } // namespace jit
