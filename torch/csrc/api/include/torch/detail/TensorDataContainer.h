#pragma once

#include <ATen/ATen.h>

#include <initializer_list>

namespace torch {

namespace detail {

enum class TensorDataContainerType { Scalar, InitList, Tensor };

struct TensorDataContainer;

inline std::ostream& operator<<(std::ostream& stream, const TensorDataContainer& tensor_data_container);

// FIXME: There is no `operator<<` overload for `at::kBFloat16` type,
// and we need to convert it to `float` type using `operator float()` function
// defined in `c10/util/BFloat16.h`.
// Tracking issue: https://github.com/pytorch/pytorch/issues/28845
inline std::ostream& operator<<(std::ostream& stream, c10::BFloat16 value) {
  stream << static_cast<float>(value);
  return stream;
}

inline c10::ScalarType compute_desired_dtype(c10::ScalarType scalar_type) {
  if (scalar_type == at::kInt || scalar_type == at::kLong) {
    // C++ `torch::tensor` with an integer type or an `at::ArrayRef` / `std::vector` /
    // (nested) braced-init-list of integer types always produces a tensor of dtype `at::kLong`
    // (aka. int64_t), matching Python `torch.tensor` behavior.
    return at::kLong;
  } else if (scalar_type == at::kFloat || scalar_type == at::kDouble) {
    // C++ `torch::tensor` with a floating-point type or an `at::ArrayRef` / `std::vector` /
    // (nested) braced-init-list of floating-point types always produces a tensor of dtype
    // `torch::get_default_dtype()`, matching Python `torch.tensor` behavior.
    return at::typeMetaToScalarType(at::get_default_dtype());
  } else {
    return scalar_type;
  }
}

// We use `TensorDataContainer` to support converting the following data container types
// into the equivalent Tensor:
//
// 1. Arbitrarily nested braced-init-list (e.g. `{{1, 2}, {3, 4}}`).
// 2. `at::ArrayRef` of supported tensor data types.
// 3. `std::vector` of supported tensor data types.
//
// At any time, a `TensorDataContainer` object represents one of the following:
//
// 1. A scalar with value `scalar()` and type `scalar_type()`.
// 2. A Tensor represented in `std::initializer_list<TensorDataContainer>` form,
//    with value `init_list()`, Tensor scalar type `scalar_type()`, and Tensor sizes `sizes()`.
// 3. A Tensor represented in `at::Tensor` form, with value `tensor()`, scalar type `scalar_type()`,
//    and Tensor sizes `sizes()`.
//
// All the infrastructure here is mostly to support converting an arbitrarily nested braced-init-list
// to the equivalent Tensor successfully. Consider the following example:
//
// `torch::tensor({{1}, {2}})`
//
// this will call into the `torch::tensor` function:
//
// `at::Tensor tensor(detail::TensorDataContainer tensor_data_container, const at::TensorOptions& options = {})`
//
// the compiler will first try to convert `{{1}, {2}}` to `TensorDataContainer` type:
//
// `TensorDataContainer({{1}, {2}})`
//
// which matches to the `TensorDataContainer(std::initializer_list<TensorDataContainer>)` constructor,
// and in an attempt to convert `{1}` and `{2}` to `TensorDataContainer`, it calls the following:
//
// `TensorDataContainer({1})`  (same call path happens for `{2}`, and we'll just focus on `{1}` here)
//
// At this point, theoretically there are two plausible ways for `{1}` to be matched to one of the
// constructors of `TensorDataContainer`:
//
// 1. It can be a list-initialization of a scalar value, thus matching `TensorDataContainer(int value)`.
// 2. It can be converted to `std::initializer_list<TensorDataContainer>`, thus matching
//    `TensorDataContainer(std::initializer_list<TensorDataContainer>)`.
//
// How does the compiler decide which one to choose? According to
// `https://en.cppreference.com/w/cpp/language/list_initialization`, braced-init-list always prefers
// the constructor that takes `std::initializer_list`. Hence we happily move forward with constructor #2,
// and it calls the following:
//
// `TensorDataContainer(1)`
//
// Now it matches `TensorDataContainer(int value)`, which stores `1` as a scalar value. All is good.
struct TensorDataContainer {
  // NOTE: For tensors with zero-size dimensions (e.g. `torch::tensor({{}, {}})`),
  // the innermost empty braced-init-list `{}` matches the default constructor of
  // the innermost `TensorDataContainer`.
  TensorDataContainer() :
      sizes_({0}),
      // NOTE: In Python, the dtype of tensors with zero-size dimensions (e.g. `torch.tensor([[], []])`)
      // depends on the value of `torch.get_default_dtype()`, and we should do the same for the C++ equivalent.
      scalar_type_(at::typeMetaToScalarType(at::get_default_dtype())),
      type_(TensorDataContainerType::InitList) {}
#define TENSOR(T, S) \
  TensorDataContainer(T value) : \
      sizes_(), \
      scalar_type_(at::k##S), \
      type_(TensorDataContainerType::Scalar), \
      scalar_(value) {}
AT_FORALL_SCALAR_TYPES_AND3(Bool, Half, BFloat16, TENSOR)
AT_FORALL_COMPLEX_TYPES(TENSOR)
#undef TENSOR
  TensorDataContainer(std::initializer_list<TensorDataContainer> init_list) :
      sizes_(),
      scalar_type_(init_list.begin()->scalar_type()),
      type_(TensorDataContainerType::InitList),
      init_list_(init_list) {
    const TensorDataContainer& first_elem = *(init_list.begin());
    for (const auto& elem : init_list) {
      TORCH_CHECK(elem.sizes() == first_elem.sizes(),
        "Expected all sub-lists to have sizes: ",
        first_elem.sizes(),
        " (e.g. ", first_elem, "), ",
        "but got sub-list ",
        elem,
        " with sizes: ",
        elem.sizes());
      TORCH_CHECK(elem.scalar_type() == first_elem.scalar_type(),
        "Expected all elements of the tensor to have the same scalar type: ",
        first_elem.scalar_type(),
        ", but got element of scalar type: ",
        elem.scalar_type());
    }
    sizes_.reserve(first_elem.sizes().size() + 1);
    sizes_.push_back(init_list.size());
    sizes_.insert(sizes_.end(), first_elem.sizes().begin(), first_elem.sizes().end());
  }

#define TENSOR(T, S) \
  TensorDataContainer(at::ArrayRef<T> values) : \
      sizes_({(int64_t)values.size()}), \
      scalar_type_(at::k##S), \
      type_(TensorDataContainerType::Tensor) { \
<<<<<<< HEAD
    at::AutoDispatchBelowAutograd non_var_type_mode(true); \
=======
    at::AutoDispatchBelowAutograd mode; \
>>>>>>> ec502873
    if (scalar_type_ == at::kBool) { \
      tensor_ = at::tensor(values, at::TensorOptions().device(at::kCPU)); \
    } else { \
      tensor_ = at::tensor(values, at::dtype(scalar_type_).device(at::kCPU)); \
    } \
  }
AT_FORALL_SCALAR_TYPES_AND3(Bool, Half, BFloat16, TENSOR)
AT_FORALL_COMPLEX_TYPES(TENSOR)
#undef TENSOR

  // NOTE: We need to handle `std::vector` explicitly instead of relying on an implicit conversion
  // to `at::ArrayRef`, otherwise the following error can be thrown when calling
  // `torch::tensor(std::vector<int>({1, 2}))`:
  // ```
  // error: no matching function for call to 'tensor(const std::vector<int>&)'
  // no known conversion for argument 1 from 'const std::vector<int>' to
  // 'torch::detail::TensorDataContainer'
  // ```
  //
  // NOTE: `torch::tensor(std::vector<bool>)` is not supported for now, because
  // ArrayRef<bool> cannot be constructed from a std::vector<bool> bitfield.
#define TENSOR(T, S) \
  TensorDataContainer(const std::vector<T>& values) : TensorDataContainer(at::ArrayRef<T>(values)) {}
AT_FORALL_SCALAR_TYPES_AND2(Half, BFloat16, TENSOR)
AT_FORALL_COMPLEX_TYPES(TENSOR)
#undef TENSOR

  bool is_scalar() const {
    return type_ == TensorDataContainerType::Scalar;
  }

  const c10::Scalar& scalar() const {
    TORCH_CHECK(
      is_scalar(),
      "Can only call `scalar()` on a TensorDataContainer that has `is_scalar() == true`");
    return scalar_;
  }

  bool is_init_list() const {
    return type_ == TensorDataContainerType::InitList;
  }

  const std::initializer_list<TensorDataContainer>& init_list() const {
    TORCH_CHECK(
      is_init_list(),
      "Can only call `init_list()` on a TensorDataContainer that has `is_init_list() == true`");
    return init_list_;
  }

  bool is_tensor() const {
    return type_ == TensorDataContainerType::Tensor;
  }

  const at::Tensor& tensor() const {
    TORCH_CHECK(
      is_tensor(),
      "Can only call `tensor()` on a TensorDataContainer that has `is_tensor() == true`");
    return tensor_;
  }

  const std::vector<int64_t>& sizes() const {
    return sizes_;
  }

  const c10::ScalarType& scalar_type() const {
    return scalar_type_;
  }

  at::Tensor convert_to_tensor(at::TensorOptions options) const {
    if (!options.has_dtype()) {
      options = options.dtype(compute_desired_dtype(scalar_type_));
    }

    if (is_scalar()) {
<<<<<<< HEAD
      at::AutoDispatchBelowAutograd non_var_type_mode(true);
=======
      at::AutoDispatchBelowAutograd mode;
>>>>>>> ec502873
      return at::scalar_tensor(scalar_, options);
    } else if (is_init_list()) {
      // NOTE: Here we explicitly choose to initialize the tensor on CPU first,
      // fill each element of the tensor, and then move the tensor to the desired
      // device. For CUDA device, this approach only involves 1 CUDA kernel launch,
      // and is much faster than initializing the tensor on CUDA first and then
      // filling each element of it (which involves `N` CUDA kernel launches where
      // `N` is the number of the elements in the tensor).
      at::Tensor tensor = ([&]() {
<<<<<<< HEAD
        at::AutoDispatchBelowAutograd non_var_type_mode(true);
=======
        at::AutoDispatchBelowAutograd mode;
>>>>>>> ec502873
        return at::empty(sizes_, options.device(at::kCPU));
      })();
      fill_tensor(tensor);
      return tensor.to(options.device());
    } else if (is_tensor()) {
      auto output = tensor_.to(options);
      TORCH_CHECK(!tensor_.is_complex() || output.is_complex(), "can not do torch::tensor(complex, dtype=non-complex) because complex can not be casted to real number without loss of information");
      return output;
    } else {
      TORCH_INTERNAL_ASSERT(false, "Invalid TensorDataContainer type");
    }
  }

  void pretty_print_recursive(std::ostream& stream) const {
    if (is_scalar()) {
      AT_DISPATCH_ALL_TYPES_AND3(
          at::kBool,
          at::kHalf,
          at::kBFloat16,
          scalar_type_,
          "TensorDataContainer_pretty_print_scalar", [&] {
        stream << scalar_.to<scalar_t>();
      });
    } else if (is_init_list()) {
      stream << "{";
      for (const TensorDataContainer* it = init_list_.begin(); it != init_list_.end(); it++) {
        stream << *it;
        if (std::next(it) != init_list_.end()) stream << ", ";
      }
      stream << "}";
    } else if (is_tensor()) {
      stream << "{";
      for (int64_t i = 0; i < tensor_.sizes()[0]; i++) {
        AT_DISPATCH_ALL_TYPES_AND3(
            at::kBool,
            at::kHalf,
            at::kBFloat16,
            scalar_type_,
            "TensorDataContainer_pretty_print_tensor_item", [&] {
          stream << tensor_[i].item<scalar_t>();
        });
        if (i != tensor_.sizes()[0] - 1) stream << ", ";
      }
      stream << "}";
    } else {
      TORCH_INTERNAL_ASSERT(false, "Invalid TensorDataContainer type");
    }
  }
 private:
  void fill_tensor(at::Tensor& tensor) const {
    if (is_scalar()) {
      TORCH_INTERNAL_ASSERT(
        tensor.dim() == 0,
        "Expected a 0-dim Tensor, but got Tensor with dimensions: ", tensor.dim());
      at::NoGradGuard guard;
      tensor.fill_(scalar_);
    } else if (is_init_list()) {
      TORCH_INTERNAL_ASSERT(
        tensor.sizes()[0] == (int64_t)init_list_.size(),
        "Expected a Tensor with size ",
        init_list_.size(),
        " in its first dimension, but got Tensor with size ",
        tensor.sizes()[0],
        " in its first dimension");
      size_t index = 0;
      for (const auto& elem : init_list_) {
        at::Tensor slice = tensor[index];
        elem.fill_tensor(slice);
        index++;
      }
    } else if (is_tensor()) {
      TORCH_INTERNAL_ASSERT(
        false,
        "TensorDataContainer is already a Tensor type, `fill_tensor` should not be called");
    } else {
      TORCH_INTERNAL_ASSERT(false, "Invalid TensorDataContainer type");
    }
  }

  std::vector<int64_t> sizes_;
  c10::ScalarType scalar_type_;
  TensorDataContainerType type_;
  c10::Scalar scalar_;
  std::initializer_list<TensorDataContainer> init_list_;
  at::Tensor tensor_;
};

inline std::ostream& operator<<(std::ostream& stream, const TensorDataContainer& tensor_data_container) {
  tensor_data_container.pretty_print_recursive(stream);
  return stream;
}

} // namespace detail

} // namespace torch<|MERGE_RESOLUTION|>--- conflicted
+++ resolved
@@ -137,11 +137,7 @@
       sizes_({(int64_t)values.size()}), \
       scalar_type_(at::k##S), \
       type_(TensorDataContainerType::Tensor) { \
-<<<<<<< HEAD
-    at::AutoDispatchBelowAutograd non_var_type_mode(true); \
-=======
     at::AutoDispatchBelowAutograd mode; \
->>>>>>> ec502873
     if (scalar_type_ == at::kBool) { \
       tensor_ = at::tensor(values, at::TensorOptions().device(at::kCPU)); \
     } else { \
@@ -216,11 +212,7 @@
     }
 
     if (is_scalar()) {
-<<<<<<< HEAD
-      at::AutoDispatchBelowAutograd non_var_type_mode(true);
-=======
       at::AutoDispatchBelowAutograd mode;
->>>>>>> ec502873
       return at::scalar_tensor(scalar_, options);
     } else if (is_init_list()) {
       // NOTE: Here we explicitly choose to initialize the tensor on CPU first,
@@ -230,11 +222,7 @@
       // filling each element of it (which involves `N` CUDA kernel launches where
       // `N` is the number of the elements in the tensor).
       at::Tensor tensor = ([&]() {
-<<<<<<< HEAD
-        at::AutoDispatchBelowAutograd non_var_type_mode(true);
-=======
         at::AutoDispatchBelowAutograd mode;
->>>>>>> ec502873
         return at::empty(sizes_, options.device(at::kCPU));
       })();
       fill_tensor(tensor);
