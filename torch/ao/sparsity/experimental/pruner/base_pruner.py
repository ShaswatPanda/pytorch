--- conflicted
+++ resolved
@@ -29,10 +29,13 @@
         - defaults [dict]: default configurations will be attached to the
             configuration. Only the keys that don't exist in the `config` will
             be updated.
+        - also_prune_bias [bool]: whether to prune bias in addition to weights (to prune full output channel)
+            or not; default=True.
 
     """
-    def __init__(self, defaults):
+    def __init__(self, defaults, also_prune_bias=True):
         super().__init__(defaults)
+        self.prune_bias = also_prune_bias
 
     def _prepare(self, use_path=False, *args, **kwargs):
         r"""Adds mask parametrization to the layer weight
@@ -67,55 +70,6 @@
                 module.bias = None
             self.bias_handles.append(module.register_forward_hook(BiasHook(module.parametrizations.weight[0], self.prune_bias)))
 
-<<<<<<< HEAD
-    def prepare(self, model, config, also_prune_bias=True):
-        r"""Prepares a model, by adding the parametrizations and forward post-hooks.
-        Note::
-            The model is modified inplace. If you need to preserve the original
-            model, use copy.deepcopy.
-
-        Args:
-        - model [nn.Module]: model to configure. The model itself is not saved
-            but used for the state_dict saving / loading.
-        - config [list]: configuration elements could either be instances of
-            nn.Module or dict maps. The dicts must have a key 'module' with the
-            value being an instance of a nn.Module.
-        - also_prune_bias [bool]: whether to prune bias in addition to weights (to prune full output channel)
-            or not; default=True.
-        """
-        self.model = model  # TODO: Need to figure out how to load without this.
-        self.config = config
-        self.prune_bias = also_prune_bias
-
-        # If no config -- try getting all the supported layers
-        if self.config is None:
-            # Add all models to the config
-            self.config = []
-            stack = [model]
-            while stack:
-                module = stack.pop()
-                for name, child in module.named_children():
-                    if type(child) in SUPPORTED_MODULES:
-                        self.config.append(child)
-                    else:
-                        stack.append(child)
-
-        for module_config in self.config:
-            if isinstance(module_config, nn.Module):
-                module_config = {'module': module_config}
-            local_args = copy.deepcopy(self.defaults)
-            local_args.update(module_config)
-            module = local_args['module']
-            module_fqn = _module_to_fqn(model, module)
-            if module_fqn and module_fqn[0] == '.':
-                module_fqn = module_fqn[1:]
-            local_args['fqn'] = module_fqn
-            self.module_groups.append(local_args)
-
-        self._prepare()
-
-=======
->>>>>>> 2701d291
     def squash_mask(self, use_path=False, *args, **kwargs):
         for config in self.module_groups:
             if use_path:
