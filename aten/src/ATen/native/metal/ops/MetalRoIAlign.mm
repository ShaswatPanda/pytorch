#import <ATen/native/metal/MetalCommandBuffer.h>
#import <ATen/native/metal/MetalTensorImpl.h>
#import <ATen/native/metal/MetalTensorImplStorage.h>
#import <ATen/native/metal/MetalUtils.h>
#import <ATen/native/metal/mpscnn/MPSCNNContext.h>
#import <ATen/native/metal/mpscnn/MPSCNNUtils.h>
#import <ATen/native/metal/mpscnn/MPSImage+Tensor.h>
#import <ATen/native/metal/mpscnn/MPSImageUtils.h>

#include <ATen/Tensor.h>
#include <torch/csrc/api/include/torch/types.h>
#include <torch/library.h>

namespace torch {
namespace fb {
namespace metal {

using namespace at::native::metal;

torch::Tensor RoIAlign(
    const torch::Tensor& features,
    const torch::Tensor& rois,
    std::string order,
    double spatial_scale,
    int64_t aligned_height,
    int64_t aligned_width,
    int64_t sampling_ratio,
    bool aligned,
<<<<<<< HEAD
    c10::optional<std::vector<torch::Tensor>>
                                ) {
    TORCH_CHECK(features.is_metal());
    TORCH_CHECK(features.size(0) == 1);
    TORCH_CHECK(rois.dim() == 2);
    TORCH_CHECK(rois.size(1) == 4 || rois.size(1) == 5);
    const auto roiBytes = rois.size(0) * 4 * sizeof(fp16_t);
    id<MTLBuffer> roiBuffer = makeMTLBuffer<fp16_t>(roiBytes);
    fp16_t* roiBufferPtr = (fp16_t*)roiBuffer.contents;
    auto Rdim = rois.size(1);
    auto off = Rdim == 5 ? 1 : 0;
    for (auto i = 0; i<rois.size(0); ++i) {
        //skip the batch index
        roiBufferPtr[i * 4 + 0] = rois.data_ptr<float>()[i * Rdim + off + 0];
        roiBufferPtr[i * 4 + 1] = rois.data_ptr<float>()[i * Rdim + off + 1];
        roiBufferPtr[i * 4 + 2] = rois.data_ptr<float>()[i * Rdim + off + 2];
        roiBufferPtr[i * 4 + 3] = rois.data_ptr<float>()[i * Rdim + off + 3];
    }
    MPSImage* X = imageFromTensor(features);
    std::vector<int64_t> outputSize {rois.size(0), features.size(1), aligned_height, aligned_width};
    MetalTensorImplStorage mt{outputSize};
    MetalCommandBuffer* commandBuffer = getCommandBufferFromTensor(features);
    if(!commandBuffer || !commandBuffer.buffer) {
        commandBuffer = [MetalCommandBuffer currentBuffer];
    }
    mt.texture()->allocateTemporaryTextureStorage(outputSize, commandBuffer);
    MPSImage* Y = mt.texture()->image();
    id<MTLComputeCommandEncoder> encoder =
        [commandBuffer.buffer computeCommandEncoder];
    
    NSUInteger scale = (NSUInteger)(spatial_scale * 10000);
    id<MTLComputePipelineState> state = [[MPSCNNContext sharedInstance]
        specializedPipelineState:@"roi_align"
                       Constants:@[
                         @(scale),
                         @((NSUInteger)sampling_ratio),
                         @(X.featureChannels),
                         @(X.numberOfImages),
                         @(Y.numberOfImages),
                       ]];
    [encoder setComputePipelineState:state];
    [encoder setBuffer:roiBuffer offset:0 atIndex:0];
    [encoder setTexture:[X texture] atIndex:0];
    [encoder setTexture:[Y texture] atIndex:1];
=======
    c10::optional<std::vector<torch::Tensor>>) {
  TORCH_CHECK(features.is_metal());
  TORCH_CHECK(features.size(0) == 1);
  TORCH_CHECK(rois.is_cpu());
  TORCH_CHECK(rois.dim() == 2);
  TORCH_CHECK(rois.size(1) == 4 || rois.size(1) == 5);
  const auto roiBytes = rois.size(0) * 4 * sizeof(fp16_t);
  id<MTLBuffer> roiBuffer = makeMTLBuffer(roiBytes);
  fp16_t* roiBufferPtr = (fp16_t*)roiBuffer.contents;
  auto Rdim = rois.size(1);
  auto off = Rdim == 5 ? 1 : 0;
  for (auto i = 0; i < rois.size(0); ++i) {
    // skip the batch index
    roiBufferPtr[i * 4 + 0] = rois.data_ptr<float>()[i * Rdim + off + 0];
    roiBufferPtr[i * 4 + 1] = rois.data_ptr<float>()[i * Rdim + off + 1];
    roiBufferPtr[i * 4 + 2] = rois.data_ptr<float>()[i * Rdim + off + 2];
    roiBufferPtr[i * 4 + 3] = rois.data_ptr<float>()[i * Rdim + off + 3];
  }
  MPSImage* X = imageFromTensor(features);
  std::vector<int64_t> outputSize{
      rois.size(0), features.size(1), aligned_height, aligned_width};
  MetalTensorImplStorage mt{outputSize};
  MetalCommandBuffer* commandBuffer = getCommandBufferFromTensor(features);
  mt.texture()->allocateTemporaryTextureStorage(outputSize, commandBuffer);
  MPSImage* Y = mt.texture()->image();
  id<MTLComputeCommandEncoder> encoder =
      [commandBuffer.buffer computeCommandEncoder];

  NSUInteger scale = (NSUInteger)(spatial_scale * 10000);
  id<MTLComputePipelineState> state = [[MPSCNNContext sharedInstance]
      specializedPipelineState:@"roi_align"
                     Constants:@[
                       @(scale),
                       @((NSUInteger)sampling_ratio),
                       @(X.featureChannels),
                       @(X.numberOfImages),
                       @(Y.numberOfImages),
                     ]];
  [encoder setComputePipelineState:state];
  [encoder setBuffer:roiBuffer offset:0 atIndex:0];
  [encoder setTexture:[X texture] atIndex:0];
  [encoder setTexture:[Y texture] atIndex:1];
>>>>>>> f9983897

  const auto& launchParams =
      mpscnn::spatialPointwiseKernelLaunchParams(state, Y);
  [encoder dispatchThreadgroups:launchParams.threadgroupsPerGrid
          threadsPerThreadgroup:launchParams.threadsPerThreadgroup];
  [encoder endEncoding];
  [X markRead];
  [Y markRead];
  auto output = makeTensor(std::move(mt), features.options());
  return output;
}

} // metal
} // fb
} // torch

TORCH_LIBRARY_IMPL(_caffe2, Metal, m) {
  m.impl("_caffe2::RoIAlign", TORCH_FN(torch::fb::metal::RoIAlign));
}<|MERGE_RESOLUTION|>--- conflicted
+++ resolved
@@ -26,52 +26,6 @@
     int64_t aligned_width,
     int64_t sampling_ratio,
     bool aligned,
-<<<<<<< HEAD
-    c10::optional<std::vector<torch::Tensor>>
-                                ) {
-    TORCH_CHECK(features.is_metal());
-    TORCH_CHECK(features.size(0) == 1);
-    TORCH_CHECK(rois.dim() == 2);
-    TORCH_CHECK(rois.size(1) == 4 || rois.size(1) == 5);
-    const auto roiBytes = rois.size(0) * 4 * sizeof(fp16_t);
-    id<MTLBuffer> roiBuffer = makeMTLBuffer<fp16_t>(roiBytes);
-    fp16_t* roiBufferPtr = (fp16_t*)roiBuffer.contents;
-    auto Rdim = rois.size(1);
-    auto off = Rdim == 5 ? 1 : 0;
-    for (auto i = 0; i<rois.size(0); ++i) {
-        //skip the batch index
-        roiBufferPtr[i * 4 + 0] = rois.data_ptr<float>()[i * Rdim + off + 0];
-        roiBufferPtr[i * 4 + 1] = rois.data_ptr<float>()[i * Rdim + off + 1];
-        roiBufferPtr[i * 4 + 2] = rois.data_ptr<float>()[i * Rdim + off + 2];
-        roiBufferPtr[i * 4 + 3] = rois.data_ptr<float>()[i * Rdim + off + 3];
-    }
-    MPSImage* X = imageFromTensor(features);
-    std::vector<int64_t> outputSize {rois.size(0), features.size(1), aligned_height, aligned_width};
-    MetalTensorImplStorage mt{outputSize};
-    MetalCommandBuffer* commandBuffer = getCommandBufferFromTensor(features);
-    if(!commandBuffer || !commandBuffer.buffer) {
-        commandBuffer = [MetalCommandBuffer currentBuffer];
-    }
-    mt.texture()->allocateTemporaryTextureStorage(outputSize, commandBuffer);
-    MPSImage* Y = mt.texture()->image();
-    id<MTLComputeCommandEncoder> encoder =
-        [commandBuffer.buffer computeCommandEncoder];
-    
-    NSUInteger scale = (NSUInteger)(spatial_scale * 10000);
-    id<MTLComputePipelineState> state = [[MPSCNNContext sharedInstance]
-        specializedPipelineState:@"roi_align"
-                       Constants:@[
-                         @(scale),
-                         @((NSUInteger)sampling_ratio),
-                         @(X.featureChannels),
-                         @(X.numberOfImages),
-                         @(Y.numberOfImages),
-                       ]];
-    [encoder setComputePipelineState:state];
-    [encoder setBuffer:roiBuffer offset:0 atIndex:0];
-    [encoder setTexture:[X texture] atIndex:0];
-    [encoder setTexture:[Y texture] atIndex:1];
-=======
     c10::optional<std::vector<torch::Tensor>>) {
   TORCH_CHECK(features.is_metal());
   TORCH_CHECK(features.size(0) == 1);
@@ -114,7 +68,6 @@
   [encoder setBuffer:roiBuffer offset:0 atIndex:0];
   [encoder setTexture:[X texture] atIndex:0];
   [encoder setTexture:[Y texture] atIndex:1];
->>>>>>> f9983897
 
   const auto& launchParams =
       mpscnn::spatialPointwiseKernelLaunchParams(state, Y);
